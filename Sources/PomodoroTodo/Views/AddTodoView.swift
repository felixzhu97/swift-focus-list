--- conflicted
+++ resolved
@@ -67,16 +67,8 @@
             )
         }
         .onAppear {
-            print("AddTodoView出现")
             // Focus the title field when the view appears
-            DispatchQueue.main.asyncAfter(deadline: .now() + 0.3) {
-                print("尝试设置焦点")
-                isTitleFieldFocused = true
-            }
-        }
-        .onReceive(NotificationCenter.default.publisher(for: NSWindow.didBecomeKeyNotification)) { _ in
-            print("窗口成为焦点")
-            DispatchQueue.main.asyncAfter(deadline: .now() + 0.1) {
+            DispatchQueue.main.asyncAfter(deadline: .now() + 0.5) {
                 isTitleFieldFocused = true
             }
         }
@@ -138,12 +130,14 @@
     let accessibilityManager: AccessibilityManager
     
     var body: some View {
-        VStack(spacing: DesignTokens.Spacing.large) {
-            titleSection
-            prioritySection
-            helpSection
-        }
-        .padding()
+        ScrollView {
+            VStack(spacing: DesignTokens.Spacing.large) {
+                titleSection
+                prioritySection
+                helpSection
+            }
+            .padding()
+        }
     }
     
     private var titleSection: some View {
@@ -157,18 +151,11 @@
                 .textFieldStyle(.roundedBorder)
                 .font(DesignTokens.Typography.body)
                 .focused(isTitleFieldFocused)
-                .onTapGesture {
-                    print("TextField被点击")
-                    isTitleFieldFocused.wrappedValue = true
-                }
-                .onChange(of: title) { _ in
-                    print("TextField值变化: '\(title)'")
+                .onChange(of: title) { newValue in
+                    print("TextField值变化: '\(newValue)'")
                     if titleValidationError != nil {
                         titleValidationError = nil
                     }
-                }
-                .onSubmit {
-                    print("TextField提交")
                 }
             
             if let error = titleValidationError {
@@ -215,17 +202,11 @@
         .accessibilityLabel("任务优先级选择器")
         .accessibilityHint("选择任务的优先级：高、中或低")
         .accessibilityValue("当前选择：\(priority.rawValue)")
-<<<<<<< HEAD
-        .onChange(of: priority) { _ in
-            accessibilityManager.triggerHapticFeedback(for: .buttonTap)
-            accessibilityManager.announceStateChange("优先级已设置为\(priority.rawValue)")
-=======
         .onChange(of: priority) { newPriority in
             Task { @MainActor in
                 accessibilityManager.triggerHapticFeedback(for: .buttonTap)
                 accessibilityManager.announceStateChange("优先级已设置为\(newPriority.rawValue)")
             }
->>>>>>> 4d470d3d
         }
     }
     
