import SwiftUI

#if canImport(UIKit)
import UIKit
#endif

struct EditTodoView: View {
    let todo: TodoItem
    let todoManager: TodoManager
    let accessibilityManager: AccessibilityManager
    @Binding var isPresented: Bool
    
    @State private var title: String
    @State private var priority: TodoItem.Priority
    @State private var titleValidationError: String?
    @State private var hasChanges: Bool = false
    @FocusState private var isTitleFieldFocused: Bool
    
    init(todo: TodoItem, todoManager: TodoManager, accessibilityManager: AccessibilityManager, isPresented: Binding<Bool>) {
        self.todo = todo
        self.todoManager = todoManager
        self.accessibilityManager = accessibilityManager
        self._isPresented = isPresented
        self._title = State(initialValue: todo.title)
        self._priority = State(initialValue: todo.priority)
    }
    
    private var isValidTitle: Bool {
        !title.trimmingCharacters(in: .whitespaces).isEmpty
    }
    
    private var canSave: Bool {
        isValidTitle && titleValidationError == nil && hasChanges
    }
    
    var body: some View {
        VStack(spacing: 0) {
            // Custom Navigation Bar
            HStack {
                Button("取消") {
                    handleCancel()
                }
                .accessibilityLabel("取消编辑任务")
                .accessibilityHint("双击取消编辑并关闭界面")
                
                Spacer()
                
                Text("编辑任务")
                    .font(.headline)
                    .fontWeight(.semibold)
                
                Spacer()
                
                Button("保存") {
                    handleSave()
                }
                .disabled(!canSave)
                .apply { button in
                    if #available(macOS 13.0, iOS 16.0, *) {
                        button.fontWeight(.semibold)
                    } else {
                        button
                    }
                }
                .accessibilityLabel("保存任务修改")
                .accessibilityHint("双击保存修改到任务")
            }
            .padding()
            .background(DesignTokens.BackgroundColors.secondary)
            
            // Form Content
            EditTodoForm(
                title: $title,
                priority: $priority,
                titleValidationError: $titleValidationError,
                isTitleFieldFocused: $isTitleFieldFocused,
                originalTodo: todo,
                accessibilityManager: accessibilityManager
            )
        }
        .onChange(of: title) { _ in
            updateHasChanges()
        }
        .onChange(of: priority) { _ in
            updateHasChanges()
        }
        .onAppear {
            // Focus the title field when the view appears
            DispatchQueue.main.asyncAfter(deadline: .now() + 0.3) {
                isTitleFieldFocused = true
            }
        }
        .interactiveDismissDisabled(hasChanges)
        .accessibilityLabel("编辑任务表单")
    }
    
    private func updateHasChanges() {
        hasChanges = title != todo.title || priority != todo.priority
    }
    
    @MainActor
    private func handleCancel() {
        accessibilityManager.triggerHapticFeedback(for: .buttonTap)
        
        if hasChanges {
            // For now, just dismiss - we can add confirmation dialog later
            isPresented = false
            accessibilityManager.announceStateChange("已取消编辑")
        } else {
            isPresented = false
            accessibilityManager.announceStateChange("已取消编辑")
        }
    }
    
    @MainActor
    private func handleSave() {
        // Validate input
        validateTitle()
        
        guard canSave else {
            accessibilityManager.triggerHapticFeedback(for: .error)
            accessibilityManager.announceStateChange("请检查输入内容")
            return
        }
        
        accessibilityManager.triggerHapticFeedback(for: .success)
        todoManager.updateTodo(todo, title: title, priority: priority)
        isPresented = false
        accessibilityManager.announceStateChange("任务已保存")
    }
    
    private func validateTitle() {
        let trimmedTitle = title.trimmingCharacters(in: .whitespaces)
        
        if trimmedTitle.isEmpty {
            titleValidationError = "任务标题不能为空"
        } else if trimmedTitle.count > 100 {
            titleValidationError = "任务标题不能超过100个字符"
        } else {
            titleValidationError = nil
        }
    }
}

// MARK: - Supporting Views

private struct EditTodoForm: View {
    @Binding var title: String
    @Binding var priority: TodoItem.Priority
    @Binding var titleValidationError: String?
    var isTitleFieldFocused: FocusState<Bool>.Binding
    let originalTodo: TodoItem
    let accessibilityManager: AccessibilityManager
    
    var body: some View {
        VStack(spacing: DesignTokens.Spacing.large) {
            titleSection
            prioritySection
            infoSection
        }
        .padding()
    }
    
    private var titleSection: some View {
        VStack(alignment: .leading, spacing: DesignTokens.Spacing.small) {
            Text("任务内容")
                .font(DesignTokens.Typography.caption)
                .foregroundColor(DesignTokens.TextColors.secondary)
                .accessibilityLabel("任务内容部分")
            
            TextField("输入任务标题", text: $title)
                .textFieldStyle(.roundedBorder)
                .font(DesignTokens.Typography.body)
                .focused(isTitleFieldFocused)
                .onChange(of: title) { _ in
                    if titleValidationError != nil {
                        titleValidationError = nil
                    }
                }
            
            if let error = titleValidationError {
                Text(error)
                    .font(DesignTokens.Typography.caption)
                    .foregroundColor(DesignTokens.SystemColors.destructive)
                    .accessibilityLabel("输入错误：\(error)")
            } else {
                Text("修改任务的描述内容")
                    .font(DesignTokens.Typography.caption)
                    .foregroundColor(DesignTokens.TextColors.secondary)
            }
        }
    }
    
    private var prioritySection: some View {
        VStack(alignment: .leading, spacing: DesignTokens.Spacing.small) {
            Text("优先级")
                .font(DesignTokens.Typography.caption)
                .foregroundColor(DesignTokens.TextColors.secondary)
                .accessibilityLabel("优先级设置部分")
            
            priorityPicker
            
            Text("修改任务的重要程度，高优先级任务将显示在列表顶部")
                .font(DesignTokens.Typography.caption)
                .foregroundColor(DesignTokens.TextColors.secondary)
        }
    }
    
    private var priorityPicker: some View {
        Picker("优先级", selection: $priority) {
            ForEach(TodoItem.Priority.allCases, id: \.self) { priority in
                HStack {
                    PriorityIndicator(priority: priority)
                    Text(priority.rawValue)
                        .font(DesignTokens.Typography.body)
                }
                .tag(priority)
                .accessibilityLabel("优先级：\(priority.rawValue)")
            }
        }
        .pickerStyle(.segmented)
        .accessibilityLabel("任务优先级选择器")
        .accessibilityHint("选择任务的优先级：高、中或低")
        .accessibilityValue("当前选择：\(priority.rawValue)")
<<<<<<< HEAD
        .onChange(of: priority) { _ in
            accessibilityManager.triggerHapticFeedback(for: .buttonTap)
            accessibilityManager.announceStateChange("优先级已设置为\(priority.rawValue)")
=======
        .onChange(of: priority) { newPriority in
            Task { @MainActor in
                accessibilityManager.triggerHapticFeedback(for: .buttonTap)
                accessibilityManager.announceStateChange("优先级已设置为\(newPriority.rawValue)")
            }
>>>>>>> 4d470d3d
        }
    }
    
    private var infoSection: some View {
        VStack(alignment: .leading, spacing: DesignTokens.Spacing.small) {
            Text("任务信息")
                .font(DesignTokens.Typography.caption)
                .foregroundColor(DesignTokens.TextColors.secondary)
                .accessibilityLabel("任务信息部分")
            
            VStack(alignment: .leading, spacing: DesignTokens.Spacing.small) {
                HStack {
                    Text("任务状态")
                        .font(DesignTokens.Typography.headline)
                        .foregroundColor(DesignTokens.TextColors.primary)
                    
                    Spacer()
                    
                    HStack(spacing: DesignTokens.Spacing.small) {
                        Image(systemName: originalTodo.isCompleted ? "checkmark.circle.fill" : "circle")
                            .foregroundColor(originalTodo.isCompleted ? DesignTokens.SystemColors.success : DesignTokens.SystemColors.neutral)
                        
                        Text(originalTodo.isCompleted ? "已完成" : "待完成")
                            .font(DesignTokens.Typography.body)
                            .foregroundColor(DesignTokens.TextColors.secondary)
                    }
                }
                
                Text("创建时间：\(originalTodo.createdAt, formatter: dateFormatter)")
                    .font(DesignTokens.Typography.caption)
                    .foregroundColor(DesignTokens.TextColors.secondary)
                
                if originalTodo.ageInDays > 0 {
                    Text("已创建 \(originalTodo.ageInDays) 天")
                        .font(DesignTokens.Typography.caption)
                        .foregroundColor(DesignTokens.TextColors.secondary)
                }
            }
        }
    }
    
    private func validateTitle() {
        let trimmedTitle = title.trimmingCharacters(in: .whitespaces)
        
        if trimmedTitle.isEmpty {
            titleValidationError = "任务标题不能为空"
        } else if trimmedTitle.count > 100 {
            titleValidationError = "任务标题不能超过100个字符"
        } else {
            titleValidationError = nil
        }
    }
    
    private var dateFormatter: DateFormatter {
        let formatter = DateFormatter()
        formatter.dateStyle = .medium
        formatter.timeStyle = .short
        formatter.locale = Locale(identifier: "zh_CN")
        return formatter
    }
}

private struct PriorityIndicator: View {
    let priority: TodoItem.Priority
    
    var body: some View {
        Circle()
            .fill(priority.color)
            .frame(width: 12, height: 12)
            .accessibilityHidden(true)
    }
}
<|MERGE_RESOLUTION|>--- conflicted
+++ resolved
@@ -78,15 +78,15 @@
                 accessibilityManager: accessibilityManager
             )
         }
-        .onChange(of: title) { _ in
+        .onChange(of: title) { (newValue: String) in
             updateHasChanges()
         }
-        .onChange(of: priority) { _ in
+        .onChange(of: priority) { (newValue: TodoItem.Priority) in
             updateHasChanges()
         }
         .onAppear {
             // Focus the title field when the view appears
-            DispatchQueue.main.asyncAfter(deadline: .now() + 0.3) {
+            DispatchQueue.main.asyncAfter(deadline: .now() + 0.5) {
                 isTitleFieldFocused = true
             }
         }
@@ -153,12 +153,14 @@
     let accessibilityManager: AccessibilityManager
     
     var body: some View {
-        VStack(spacing: DesignTokens.Spacing.large) {
-            titleSection
-            prioritySection
-            infoSection
-        }
-        .padding()
+        ScrollView {
+            VStack(spacing: DesignTokens.Spacing.large) {
+                titleSection
+                prioritySection
+                infoSection
+            }
+            .padding()
+        }
     }
     
     private var titleSection: some View {
@@ -222,17 +224,11 @@
         .accessibilityLabel("任务优先级选择器")
         .accessibilityHint("选择任务的优先级：高、中或低")
         .accessibilityValue("当前选择：\(priority.rawValue)")
-<<<<<<< HEAD
-        .onChange(of: priority) { _ in
-            accessibilityManager.triggerHapticFeedback(for: .buttonTap)
-            accessibilityManager.announceStateChange("优先级已设置为\(priority.rawValue)")
-=======
         .onChange(of: priority) { newPriority in
             Task { @MainActor in
                 accessibilityManager.triggerHapticFeedback(for: .buttonTap)
                 accessibilityManager.announceStateChange("优先级已设置为\(newPriority.rawValue)")
             }
->>>>>>> 4d470d3d
         }
     }
     
